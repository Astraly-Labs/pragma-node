--- conflicted
+++ resolved
@@ -1,28 +1,19 @@
-<<<<<<< HEAD
-=======
 use serde::{Deserialize, Serialize};
 
 use starknet::core::types::FieldElement;
 use utoipa::{IntoParams, ToSchema};
 
->>>>>>> e3450100
 pub use create_entry::create_entries;
 pub use get_entry::get_entry;
 pub use get_ohlc::get_ohlc;
 pub use get_volatility::get_volatility;
-<<<<<<< HEAD
-=======
 
 use crate::infra::repositories::entry_repository::OHLCEntry;
 
->>>>>>> e3450100
 pub mod create_entry;
 pub mod get_entry;
 pub mod get_ohlc;
 pub mod get_volatility;
-<<<<<<< HEAD
-pub mod utils;
-=======
 
 pub mod utils;
 
@@ -101,5 +92,4 @@
             interval: Some(Interval::default()),
         }
     }
-}
->>>>>>> e3450100
+}