--- conflicted
+++ resolved
@@ -34,13 +34,8 @@
       - DATABASE_MAX_CONN=5
       - TOPIC=pragma-data
       - KAFKA_BROKERS=pragma-kafka:9092
-<<<<<<< HEAD
       - OFFCHAIN_DATABASE_URL=postgres://postgres:test-password@offchain-db:5432/pragma
       - ONCHAIN_DATABASE_URL=postgres://postgres:test-password@onchain-db:5433/pragma
-=======
-      - TIMESCALE_DATABASE_URL=postgres://postgres:test-password@timescale-db:5432/pragma
-      - POSTGRES_DATABASE_URL=postgres://postgres:test-password@postgre-db:5432/pragma
->>>>>>> 1c55849f
     depends_on:
       pragma-kafka:
         condition: service_healthy
@@ -171,13 +166,8 @@
       - BROKERS=pragma-kafka:9092
       - TOPIC=pragma-data
       - GROUP_ID=pragma-data
-<<<<<<< HEAD
       - OFFCHAIN_DATABASE_URL=postgres://postgres:test-password@timescale-db:5432/pragma
       - ONCHAIN_DATABASE_URL=postgres://postgres:test-password@postgre-db:5433/pragma
-=======
-      - TIMESCALE_DATABASE_URL=postgres://postgres:test-password@timescale-db:5432/pragma
-      - POSTGRES_DATABASE_URL=postgres://postgres:test-password@postgre-db:5432/pragma
->>>>>>> 1c55849f
     depends_on:
       pragma-kafka:
         condition: service_healthy
